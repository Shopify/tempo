auth_enabled: false

server:
  http_listen_port: 3100
  log_level: debug

distributor:
  receivers:
    jaeger:
      protocols:
        thrift_http:

ingester:
  lifecycler:
    address: 127.0.0.1
    ring:
      kvstore:
        store: inmemory
      replication_factor: 1
    final_sleep: 0s
  trace_idle_period: 10s
  traces_per_block: 100
  max_block_duration: 1h
  max_transfer_retries: 1
  complete_block_timeout: 2m

compactor:
  compaction:
    chunkSizeBytes: 1048576 # 1024 * 1024
    maxCompactionRange: 1h
    maxCompactionObjects: 1000000
    blockRetention: 1h
    compactedBlockRetention: 2m

storage_config:
  trace:
    maintenanceCycle: 30s
    backend: s3
    wal:
      path: /tmp/tempo/wal
      bloom-filter-false-positive: .05
      index-downsample: 10
    s3:
      bucket: tempo
      endpoint: minio:9000
      access_key: tempo
      secret_key: supersecret
      insecure: true
    query_pool:
      max_workers: 100
      queue_depth: 10000
    cache:
      disk-path: /tmp/tempo/cache
      disk-max-mbs: 5
      disk-prune-count: 10
<<<<<<< HEAD
      disk-clean-rate: 30s   
=======
      disk-clean-rate: 30s

limits_config:
  enforce_metric_name: false
  reject_old_samples: true
  reject_old_samples_max_age: 168h
>>>>>>> 2348ea40
<|MERGE_RESOLUTION|>--- conflicted
+++ resolved
@@ -53,13 +53,4 @@
       disk-path: /tmp/tempo/cache
       disk-max-mbs: 5
       disk-prune-count: 10
-<<<<<<< HEAD
-      disk-clean-rate: 30s   
-=======
-      disk-clean-rate: 30s
-
-limits_config:
-  enforce_metric_name: false
-  reject_old_samples: true
-  reject_old_samples_max_age: 168h
->>>>>>> 2348ea40
+      disk-clean-rate: 30s